--- conflicted
+++ resolved
@@ -103,12 +103,9 @@
         attr::mark_used(&no_std_attr);
         krate.attrs.push(no_std_attr);
 
-<<<<<<< HEAD
         // only add `use std::prelude::*;` if there wasn't a
         // `#![no_implicit_prelude]` at the crate level.
         // fold_mod() will insert glob path.
-        if !no_prelude(krate.attrs.index(&FullRange)) {
-=======
         if !no_prelude(&krate.attrs[]) {
             // only add `use std::prelude::*;` if there wasn't a
             // `#![no_implicit_prelude]` at the crate level.
@@ -123,7 +120,6 @@
             attr::mark_used(&globs_attr);
             krate.attrs.push(globs_attr);
 
->>>>>>> 7d72719e
             krate.module = self.fold_mod(krate.module);
         }
         krate
