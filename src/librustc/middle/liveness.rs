--- conflicted
+++ resolved
@@ -1474,36 +1474,7 @@
 
             // for nil return types, it is ok to not return a value expl.
             if !is_nil {
-<<<<<<< HEAD
-                let ends_with_stmt = match body.expr {
-                    None if !body.stmts.is_empty() =>
-                        match body.stmts.last().unwrap().node {
-                            hir::StmtSemi(ref e, _) => {
-                                self.ir.tcx.tables().expr_ty(&e) == fn_ret
-                            },
-                            _ => false
-                        },
-                    _ => false
-                };
-                let mut err = struct_span_err!(self.ir.tcx.sess,
-                                               sp,
-                                               E0269,
-                                               "not all control paths return a value");
-                if ends_with_stmt {
-                    let last_stmt = body.stmts.last().unwrap();
-                    let original_span = original_sp(self.ir.tcx.sess.codemap(),
-                                                    last_stmt.span, sp);
-                    let span_semicolon = Span {
-                        lo: original_span.hi - BytePos(1),
-                        hi: original_span.hi,
-                        expn_id: original_span.expn_id
-                    };
-                    err.span_help(span_semicolon, "consider removing this semicolon:");
-                }
-                err.emit();
-=======
                 span_bug!(sp, "not all control paths return a value");
->>>>>>> b0cdae9a
             }
         }
     }
