--- conflicted
+++ resolved
@@ -470,13 +470,8 @@
             }
             ast::ExprKind::MethodCall(..) => {
                 let method_call = ty::MethodCall::expr(expr.id);
-<<<<<<< HEAD
                 let method_id = self.tcx.tables().method_map[&method_call].def_id;
-                let (def_id, decl_id) = match self.tcx.impl_or_trait_item(method_id).container() {
-=======
-                let method_id = self.tcx.tables.borrow().method_map[&method_call].def_id;
                 let (def_id, decl_id) = match self.tcx.associated_item(method_id).container {
->>>>>>> 6eb233ad
                     ty::ImplContainer(_) => (Some(method_id), None),
                     ty::TraitContainer(_) => (None, Some(method_id)),
                 };
